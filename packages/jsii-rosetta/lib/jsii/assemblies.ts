--- conflicted
+++ resolved
@@ -17,30 +17,6 @@
 import { LanguageTablet, DEFAULT_TABLET_NAME } from '../tablets/tablets';
 import { fmap, mkDict, sortBy } from '../util';
 
-<<<<<<< HEAD
-export interface LoadedAssembly {
-  assembly: spec.Assembly;
-  directory: string;
-}
-
-export function loadAssembliesSync(
-  assemblyLocations: readonly string[],
-  validateAssemblies: boolean,
-): readonly LoadedAssembly[] {
-  return assemblyLocations.map(loadAssemblySync);
-
-  function loadAssemblySync(location: string): LoadedAssembly {
-    const stat = fs.statSync(location);
-    if (stat.isDirectory()) {
-      return loadAssemblySync(path.join(location, '.jsii'));
-    }
-    return {
-      assembly: loadAssemblyFromFileSync(location, validateAssemblies),
-      directory: path.dirname(location),
-    };
-  }
-}
-=======
 // eslint-disable-next-line @typescript-eslint/no-var-requires, @typescript-eslint/no-require-imports
 const sortJson = require('sort-json');
 
@@ -59,7 +35,6 @@
  * We introduce the '@exampleMetadata' tag to put that additional information.
  */
 export const EXAMPLE_METADATA_JSDOCTAG = 'exampleMetadata';
->>>>>>> 309da85b
 
 export interface LoadedAssembly {
   readonly assembly: spec.Assembly;
