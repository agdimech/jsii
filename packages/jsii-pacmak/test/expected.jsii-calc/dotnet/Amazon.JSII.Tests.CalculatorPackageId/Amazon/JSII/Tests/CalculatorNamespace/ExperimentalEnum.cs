using Amazon.JSII.Runtime.Deputy;

namespace Amazon.JSII.Tests.CalculatorNamespace
{

    /// <remarks>
    /// stability: experimental
    /// </remarks>
    [JsiiEnum(nativeType: typeof(ExperimentalEnum), fullyQualifiedName: "jsii-calc.ExperimentalEnum")]
    public enum ExperimentalEnum
    {
<<<<<<< HEAD
        /// <remarks>
        /// stability: experimental
        /// </remarks>
        [JsiiEnumMember(name: "OptionA")]
        OptionA,
        /// <remarks>
        /// stability: experimental
        /// </remarks>
        [JsiiEnumMember(name: "OptionB")]
        OptionB
=======
        /// <remarks>stability: Experimental</remarks>
        [JsiiEnumMember(name: "OPTION_A")]
        OPTION_A,
        /// <remarks>stability: Experimental</remarks>
        [JsiiEnumMember(name: "OPTION_B")]
        OPTION_B
>>>>>>> c88080de
    }
}<|MERGE_RESOLUTION|>--- conflicted
+++ resolved
@@ -4,29 +4,20 @@
 {
 
     /// <remarks>
-    /// stability: experimental
+    /// stability: Experimental
     /// </remarks>
     [JsiiEnum(nativeType: typeof(ExperimentalEnum), fullyQualifiedName: "jsii-calc.ExperimentalEnum")]
     public enum ExperimentalEnum
     {
-<<<<<<< HEAD
         /// <remarks>
-        /// stability: experimental
+        /// stability: Experimental
         /// </remarks>
-        [JsiiEnumMember(name: "OptionA")]
-        OptionA,
-        /// <remarks>
-        /// stability: experimental
-        /// </remarks>
-        [JsiiEnumMember(name: "OptionB")]
-        OptionB
-=======
-        /// <remarks>stability: Experimental</remarks>
         [JsiiEnumMember(name: "OPTION_A")]
         OPTION_A,
-        /// <remarks>stability: Experimental</remarks>
+        /// <remarks>
+        /// stability: Experimental
+        /// </remarks>
         [JsiiEnumMember(name: "OPTION_B")]
         OPTION_B
->>>>>>> c88080de
     }
 }