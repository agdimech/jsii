--- conflicted
+++ resolved
@@ -4,31 +4,22 @@
 {
 
     /// <remarks>
-    /// stability: deprecated
+    /// stability: Deprecated
     /// </remarks>
     [JsiiEnum(nativeType: typeof(DeprecatedEnum), fullyQualifiedName: "jsii-calc.DeprecatedEnum")]
     [System.Obsolete("your deprecated selection of bad options")]
     public enum DeprecatedEnum
     {
-<<<<<<< HEAD
         /// <remarks>
-        /// stability: deprecated
+        /// stability: Deprecated
         /// </remarks>
-        [JsiiEnumMember(name: "OptionA")]
-        [System.Obsolete("option A is not great")]
-        OptionA,
-        /// <remarks>
-        /// stability: deprecated
-        /// </remarks>
-        [JsiiEnumMember(name: "OptionB")]
-=======
-        /// <remarks>stability: Deprecated</remarks>
         [JsiiEnumMember(name: "OPTION_A")]
         [System.Obsolete("option A is not great")]
         OPTION_A,
-        /// <remarks>stability: Deprecated</remarks>
+        /// <remarks>
+        /// stability: Deprecated
+        /// </remarks>
         [JsiiEnumMember(name: "OPTION_B")]
->>>>>>> c88080de
         [System.Obsolete("option B is kinda bad, too")]
         OPTION_B
     }
