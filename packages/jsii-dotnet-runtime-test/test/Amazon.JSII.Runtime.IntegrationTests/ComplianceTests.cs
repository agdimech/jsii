using System;
using System.Collections.Generic;
using Amazon.JSII.Runtime.Deputy;
using Amazon.JSII.Tests.CalculatorNamespace;
using Amazon.JSII.Tests.CalculatorNamespace.composition;
using Amazon.JSII.Tests.CalculatorNamespace.LibNamespace;
using Newtonsoft.Json.Linq;
using Xunit;
using Xunit.Abstractions;

[assembly: CollectionBehavior(DisableTestParallelization = true)]

namespace Amazon.JSII.Runtime.IntegrationTests
{
    /// <summary>
    /// Ported from packages/jsii-java-runtime/src/test/java/org/jsii/testing/ComplianceTest.java.
    /// </summary>
    public class ComplianceTests : IClassFixture<ServiceContainerFixture>
    {
        class RuntimeException : Exception
        {
            public RuntimeException(string message)
                : base(message)
            {
            }
        }

        // DateTime.UnixEpoch was added in .NET Core 2.1, but our build container only supports 2.0.
        static readonly DateTime UnixEpoch = new DateTime(1970, 1, 1, 0, 0, 0, DateTimeKind.Utc);

        const string Prefix = nameof(IntegrationTests) + ".Compliance.";

        public ComplianceTests(ITestOutputHelper outputHelper, ServiceContainerFixture serviceContainerFixture)
        {
            serviceContainerFixture.SetOverride(outputHelper);
        }

        [Fact(DisplayName = Prefix + nameof(PrimitiveTypes))]
        public void PrimitiveTypes()
        {
            AllTypes types = new AllTypes();

            // boolean
            types.BooleanProperty = true;
            Assert.True(types.BooleanProperty);

            // string
            types.StringProperty = "foo";
            Assert.Equal("foo", types.StringProperty);

            // number
            types.NumberProperty = 1234;
            Assert.Equal((double) 1234, types.NumberProperty);

            // date
            types.DateProperty = UnixEpoch.AddMilliseconds(123);
            Assert.Equal(UnixEpoch.AddMilliseconds(123), types.DateProperty);

            // json
            types.JsonProperty = JObject.Parse(@"{ ""Foo"": 123 }");
            Assert.Equal((double) 123, types.JsonProperty["Foo"].Value<double>());
        }

        [Fact(DisplayName = Prefix + nameof(Dates))]
        public void Dates()
        {
            AllTypes types = new AllTypes();

            // strong type
            types.DateProperty = UnixEpoch.AddMilliseconds(123);
            Assert.Equal(UnixEpoch.AddMilliseconds(123), types.DateProperty);

            // weak type
            types.AnyProperty = UnixEpoch.AddSeconds(999);
            Assert.Equal(UnixEpoch.AddSeconds(999), types.AnyProperty);
        }

        [Fact(DisplayName = Prefix + nameof(CollectionTypes))]
        public void CollectionTypes()
        {
            AllTypes types = new AllTypes();

            // array
            types.ArrayProperty = new[] {"Hello", "World"};
            Assert.Equal("World", types.ArrayProperty[1]);

            // map
            IDictionary<string, Number> map = new Dictionary<string, Number>();
            map["Foo"] = new Number(123);
            types.MapProperty = map;
            Assert.Equal((double) 123, types.MapProperty["Foo"].Value);
        }

        [Fact(DisplayName = Prefix + nameof(DynamicTypes))]
        public void DynamicTypes()
        {
            AllTypes types = new AllTypes();

            // boolean
            types.AnyProperty = false;
            Assert.False((bool) types.AnyProperty);

            // string
            types.AnyProperty = "String";
            Assert.Equal("String", types.AnyProperty);

            // number
            types.AnyProperty = 12;
            Assert.Equal((double) 12, types.AnyProperty);

            // date
            types.AnyProperty = UnixEpoch.AddSeconds(1234);
            Assert.Equal(UnixEpoch.AddSeconds(1234), types.AnyProperty);

            // json (notice that when deserialized, it is deserialized as a map).
            types.AnyProperty = new JObject(new JProperty("Goo",
                new JArray(
                    "Hello",
                    new JObject(new JProperty("World", 123))
                )
            ));
            var @object = (IDictionary<string, object>) types.AnyProperty;
            var array = (object[]) @object["Goo"];
            var innerObject = (IDictionary<string, object>) array[1];
            Assert.Equal((double) 123, innerObject["World"]);

            // array
            types.AnyProperty = new[] {"Hello", "World"};
            Assert.Equal("Hello", ((object[]) types.AnyProperty)[0]);
            Assert.Equal("World", ((object[]) types.AnyProperty)[1]);

            // array of any
            types.AnyArrayProperty = new object[] {"Hybrid", new Number(12), 123, false};
            Assert.Equal((double) 123, types.AnyArrayProperty[2]);

            // map
            IDictionary<string, object> map = new Dictionary<string, object>();
            map["MapKey"] = "MapValue";
            types.AnyProperty = map;
            Assert.Equal("MapValue", ((IDictionary<string, object>) types.AnyProperty)["MapKey"]);

            // map of any
            map["Goo"] = 19289812;
            types.AnyMapProperty = map;
            Assert.Equal((double) 19289812, types.AnyMapProperty["Goo"]);

            // classes
            Multiply mult = new Multiply(new Number(10), new Number(20));
            types.AnyProperty = mult;
            Assert.Same(types.AnyProperty, mult);
            Assert.IsType<Multiply>(types.AnyProperty);
            Assert.Equal((double) 200, ((Multiply) types.AnyProperty).Value);
        }

        [Fact(DisplayName = Prefix + nameof(UnionTypes))]
        public void UnionTypes()
        {
            AllTypes types = new AllTypes();

            // single valued property
            types.UnionProperty = 1234;
            Assert.Equal((double) 1234, types.UnionProperty);

            types.UnionProperty = "Hello";
            Assert.Equal("Hello", types.UnionProperty);

            types.UnionProperty = new Multiply(new Number(2), new Number(12));
            Assert.Equal((double) 24, ((Multiply) types.UnionProperty).Value);

            // NOTE: union collections are untyped in C# (System.Object)

            // map
            // TODO: This is ported from the Java test, but it doesn't seem right.
            // UnionMapProperty has type Map<PrimitiveType.String | PrimitiveType.Number>
            // PrimitiveType.Number is not the same as the Number type, so I would expect
            // this to fail (which it does).
            /*
            IDictionary<string, object> map = new Dictionary<string, object>();
            map["Foo"] = new Multiply(new Number(2), new Number(00));
            types.UnionMapProperty = map;


            // array
            types.UnionArrayProperty = new object[] { "Hello", 123, new Number(3) };
            Assert.Equal((double)33, ((Number)types.UnionArrayProperty[2]).Value);
            */
        }

        [Fact(DisplayName = Prefix + nameof(CreateObjectAndCtorOverloads))]
        public void CreateObjectAndCtorOverloads()
        {
            // TODO: Generator should create a parameterless constructor.
            new Calculator(null);
            var calc = new Calculator(new CalculatorProps() {
                InitialValue = 100
            });
            Assert.Equal(100, calc.Value);
        }

        [Fact(DisplayName = Prefix + nameof(GetSetPrimitiveProperties))]
        public void GetSetPrimitiveProperties()
        {
            Number number = new Number(20);
            Assert.Equal((double) 20, number.Value);
            Assert.Equal((double) 40, number.DoubleValue);
            Assert.Equal((double) -30, new Negate(new Add(new Number(20), new Number(10))).Value);
            Assert.Equal((double) 20, new Multiply(new Add(new Number(5), new Number(5)), new Number(2)).Value);
            Assert.Equal((double) 3 * 3 * 3 * 3, new Power(new Number(3), new Number(4)).Value);
            Assert.Equal((double) 999, new Power(new Number(999), new Number(1)).Value);
            Assert.Equal((double) 1, new Power(new Number(999), new Number(0)).Value);
        }

        [Fact(DisplayName = Prefix + nameof(CallMethods))]
        public void CallMethods()
        {
            // TODO: Generator should create a parameterless constructor.
            Calculator calc = new Calculator(new CalculatorProps());

            calc.Add(10);
            Assert.Equal((double) 10, calc.Value);

            calc.Mul(2);
            Assert.Equal((double) 20, calc.Value);

            calc.Pow(5);
            Assert.Equal((double) 20 * 20 * 20 * 20 * 20, calc.Value);

            calc.Neg();
            Assert.Equal((double) -3200000, calc.Value);
        }

        [Fact(DisplayName = Prefix + nameof(UnmarkshallIntoAbstractType))]
        public void UnmarkshallIntoAbstractType()
        {
            // TODO: Generator should create a parameterless constructor.
            Calculator calc = new Calculator(new CalculatorProps());

            calc.Add(120);
            Value_ value = calc.Curr;
            Assert.Equal((double) 120, value.Value);
        }

        [Fact(DisplayName = Prefix + nameof(GetAndSetNotPrimitiveProperties))]
        public void GetAndSetNotPrimitiveProperties()
        {
            // TODO: Generator should create a parameterless constructor.
            Calculator calc = new Calculator(new CalculatorProps());

            calc.Add(3200000);
            calc.Neg();
            calc.Curr = new Multiply(new Number(2), calc.Curr);
            Assert.Equal((double) -6400000, calc.Value);
        }

        [Fact(DisplayName = Prefix + nameof(GetAndSetEnumValues))]
        public void GetAndSetEnumValues()
        {
            // TODO: Generator should create a parameterless constructor.
            Calculator calc = new Calculator(new CalculatorProps());

            calc.Add(9);
            calc.Pow(3);
<<<<<<< HEAD
            Assert.Equal(CompositeOperation.CompositionStringStyle.Normal, calc.StringStyle);
            calc.StringStyle = CompositeOperation.CompositionStringStyle.Decorated;
            Assert.Equal(CompositeOperation.CompositionStringStyle.Decorated, calc.StringStyle);
=======
            Assert.Equal(CompositionStringStyle.NORMAL, calc.StringStyle);
            calc.StringStyle = CompositionStringStyle.DECORATED;
            Assert.Equal(CompositionStringStyle.DECORATED, calc.StringStyle);
>>>>>>> c88080de
            Assert.Equal("<<[[{{(((1 * (0 + 9)) * (0 + 9)) * (0 + 9))}}]]>>", calc.ToString());
        }

        [Fact(DisplayName = Prefix + nameof(EnumFromScopedModule))]
        public void UseEnumFromScopedModule()
        {
            ReferenceEnumFromScopedPackage obj = new ReferenceEnumFromScopedPackage();
            Assert.Equal(EnumFromScopedModule.VALUE2, obj.Foo);
            obj.Foo = EnumFromScopedModule.VALUE1;
            Assert.Equal(EnumFromScopedModule.VALUE1, obj.LoadFoo());
            obj.SaveFoo(EnumFromScopedModule.VALUE2);
            Assert.Equal(EnumFromScopedModule.VALUE2, obj.Foo);
        }

        [Fact(DisplayName = Prefix + nameof(UndefinedAndNull))]
        public void UndefinedAndNull()
        {
            // TODO: Generator should create a parameterless constructor.
            Calculator calculator = new Calculator(new CalculatorProps());

            Assert.Null(calculator.MaxValue);
            calculator.MaxValue = null;
        }

        [Fact(DisplayName = Prefix + nameof(Arrays))]
        public void Arrays()
        {
            Sum sum = new Sum();
            sum.Parts = new Value_[] {new Number(5), new Number(10), new Multiply(new Number(2), new Number(3))};
            Assert.Equal((double) 10 + 5 + (2 * 3), sum.Value);
            Assert.Equal((double) 5, sum.Parts[0].Value);
            Assert.Equal((double) 6, sum.Parts[2].Value);
            Assert.Equal("(((0 + 5) + 10) + (2 * 3))", sum.ToString());
        }

        [Fact(DisplayName = Prefix + nameof(Maps))]
        public void Maps()
        {
            // TODO: Generator should create a parameterless constructor.
            Calculator calc = new Calculator(new CalculatorProps());

            calc.Add(10);
            calc.Add(20);
            calc.Mul(2);
            Assert.Collection(
                calc.OperationsMap["add"],
                val => { },
                val => Assert.Equal((double) 30, val.Value)
            );
            Assert.Collection(
                calc.OperationsMap["mul"],
                val => { }
            );
        }

        [Fact(DisplayName = Prefix + nameof(FluentApi))]
        public void FluentApi()
        {
            Calculator calc = new Calculator(new CalculatorProps
            {
                InitialValue = 20,
                MaximumValue = 30,
            });
            calc.Add(3);
            Assert.Equal(23, calc.Value);
        }

        [Fact(DisplayName = Prefix + nameof(Exceptions))]
        public void Exceptions()
        {
            Calculator calc = new Calculator(new CalculatorProps
            {
                InitialValue = 20,
                MaximumValue = 30,
            });

            calc.Add(3);
            Assert.Equal((double) 23, calc.Value);

            Assert.Throws<JsiiException>(() => calc.Add(10));

            calc.MaxValue = 40;
            calc.Add(10);
            Assert.Equal((double) 33, calc.Value);
        }

        [Fact(DisplayName = Prefix + nameof(UnionProperties))]
        public void UnionProperties()
        {
            // TODO: Generator should create a parameterless constructor.
            Calculator calc = new Calculator(new CalculatorProps());

            calc.UnionProperty = new Multiply(new Number(9), new Number(3));
            Assert.IsType<Multiply>(calc.UnionProperty);
            Assert.Equal((double) 9 * 3, calc.ReadUnionValue());

            calc.UnionProperty = new Power(new Number(10), new Number(3));
            Assert.IsType<Power>(calc.UnionProperty);
        }

        [Fact(DisplayName = Prefix + nameof(SubClassing))]
        public void SubClassing()
        {
            // TODO: Generator should create a parameterless constructor.
            Calculator calc = new Calculator(new CalculatorProps());

            calc.Curr = new AddTen(33);
            calc.Neg();
            Assert.Equal((double) -43, calc.Value);
        }

        [Fact(DisplayName = Prefix + nameof(TestJSObjectLiteralToNative))]
        public void TestJSObjectLiteralToNative()
        {
            JSObjectLiteralToNative obj = new JSObjectLiteralToNative();
            JSObjectLiteralToNativeClass obj2 = obj.ReturnLiteral();

            Assert.Equal("Hello", obj2.PropA);
            Assert.Equal((double) 102, obj2.PropB);
        }

        [Fact(DisplayName = Prefix + nameof(TestFluentApiWithDerivedClasses), Skip = "There is no fluent API for C#")]
        public void TestFluentApiWithDerivedClasses()
        {
            throw new NotImplementedException();
        }

        [Fact(DisplayName = Prefix + nameof(CreationOfNativeObjectsFromJavaScriptObjects))]
        public void CreationOfNativeObjectsFromJavaScriptObjects()
        {
            AllTypes types = new AllTypes();

            Number jsObj = new Number(44);
            types.AnyProperty = jsObj;
            object unmarshalledJSObj = types.AnyProperty;
            Assert.IsType<Number>(unmarshalledJSObj);

            AddTen nativeObj = new AddTen(10);
            types.AnyProperty = nativeObj;

            object result1 = types.AnyProperty;
            Assert.Same(nativeObj, result1);

            MulTen nativeObj2 = new MulTen(20);
            types.AnyProperty = nativeObj2;
            object unmarshalledNativeObj = types.AnyProperty;
            Assert.IsType<MulTen>(unmarshalledNativeObj);
            Assert.Same(nativeObj2, unmarshalledNativeObj);
        }

        class AsyncVirtualMethodsChild : AsyncVirtualMethods
        {
            public override double OverrideMe(double mult)
            {
                throw new RuntimeException("Thrown by native code");
            }
        }

        [Fact(DisplayName = Prefix + nameof(AsyncOverrides_CallAsyncMethod))]
        public void AsyncOverrides_CallAsyncMethod()
        {
            AsyncVirtualMethods obj = new AsyncVirtualMethods();
            Assert.Equal((double) 128, obj.CallMe());
            Assert.Equal((double) 528, obj.OverrideMe(44));
        }

        [Fact(DisplayName = Prefix + nameof(AsyncOverrides_OverrideAsyncMethod))]
        public void AsyncOverrides_OverrideAsyncMethod()
        {
            OverrideAsyncMethods obj = new OverrideAsyncMethods();
            Assert.Equal((double) 4452, obj.CallMe());
        }

        [Fact(DisplayName = Prefix + nameof(AsyncOverrides_OverrideAsyncMethodByParentClass))]
        public void AsyncOverrides_OverrideAsyncMethodByParentClass()
        {
            OverrideAsyncMethodsByBaseClass obj = new OverrideAsyncMethodsByBaseClass();
            Assert.Equal((double) 4452, obj.CallMe());
        }

        [Fact(DisplayName = Prefix + nameof(AsyncOverrides_OverrideCallsSuper))]
        public void AsyncOverrides_OverrideCallsSuper()
        {
            OverrideCallsSuper obj = new OverrideCallsSuper();
            Assert.Equal((double) 1441, obj.OverrideMe(12));
            Assert.Equal((double) 1209, obj.CallMe());
        }

        [Fact(DisplayName = Prefix + nameof(AsyncOverrides_TwoOverrides))]
        public void AsyncOverrides_TwoOverrides()
        {
            TwoOverrides obj = new TwoOverrides();
            Assert.Equal((double) 684, obj.CallMe());
        }

        [Fact(DisplayName = Prefix + nameof(AsyncOverrides_OverrideThrows))]
        public void AsyncOverrides_OverrideThrows()
        {
            AsyncVirtualMethodsChild obj = new AsyncVirtualMethodsChild();

            JsiiException exception = Assert.Throws<JsiiException>(() => obj.CallMe());
            Assert.Contains("Thrown by native code", exception.Message);
        }

        class SyncVirtualMethodsChild_Set_CallsSuper : SyncVirtualMethods
        {
            public override string TheProperty
            {
                get => base.TheProperty;
                set => base.TheProperty = $"{value}:by override";
            }
        }

        class SyncVirtualMethodsChild_Get_CallsSuper : SyncVirtualMethods
        {
            public override string TheProperty
            {
                get => $"super:{base.TheProperty}";
                set => base.TheProperty = value;
            }
        }

        class SyncVirtualMethodsChild_Throws : SyncVirtualMethods
        {
            public override string TheProperty
            {
                get => throw new RuntimeException("Oh no, this is bad");
                set => throw new RuntimeException("Exception from overloaded setter");
            }
        }

        class InterfaceWithProperties : DeputyBase, IIInterfaceWithProperties
        {
            string _x;

            [JsiiProperty(name: "readOnlyString", typeJson: "{\"primitive\":\"string\"}", isOverride: true)]
            public string ReadOnlyString => "READ_ONLY_STRING";

            [JsiiProperty(name: "readWriteString", typeJson: "{\"primitive\":\"string\"}", isOverride: true)]
            public string ReadWriteString
            {
                get => $"{_x}?";
                set => _x = $"{value}!";
            }
        }

        [Fact(DisplayName = Prefix + nameof(PropertyOverrides_Get_Set))]
        public void PropertyOverrides_Get_Set()
        {
            SyncOverrides so = new SyncOverrides();
            Assert.Equal("I am an override!", so.RetrieveValueOfTheProperty());
            so.ModifyValueOfTheProperty("New Value");
            Assert.Equal("New Value", so.AnotherTheProperty);
        }

        [Fact(DisplayName = Prefix + nameof(PropertyOverrides_Get_CallsSuper))]
        public void PropertyOverrides_Get_CallsSuper()
        {
            SyncVirtualMethodsChild_Get_CallsSuper so = new SyncVirtualMethodsChild_Get_CallsSuper();

            Assert.Equal("super:initial value", so.RetrieveValueOfTheProperty());
            Assert.Equal("super:initial value", so.TheProperty);
        }

        [Fact(DisplayName = Prefix + nameof(PropertyOverrides_Get_Throws))]
        public void PropertyOverrides_Get_Throws()
        {
            SyncVirtualMethodsChild_Throws so = new SyncVirtualMethodsChild_Throws();

            JsiiException exception = Assert.Throws<JsiiException>(() => so.RetrieveValueOfTheProperty());
            Assert.Contains("Oh no, this is bad", exception.Message);
        }

        [Fact(DisplayName = Prefix + nameof(PropertyOverrides_Set_CallsSuper))]
        public void PropertyOverrides_Set_CallsSuper()
        {
            SyncVirtualMethodsChild_Set_CallsSuper so = new SyncVirtualMethodsChild_Set_CallsSuper();

            so.ModifyValueOfTheProperty("New Value");
            Assert.Equal("New Value:by override", so.TheProperty);
        }

        [Fact(DisplayName = Prefix + nameof(PropertyOverrides_Set_Throws))]
        public void PropertyOverrides_Set_Throws()
        {
            SyncVirtualMethodsChild_Throws so = new SyncVirtualMethodsChild_Throws();

            JsiiException exception = Assert.Throws<JsiiException>(() => so.ModifyValueOfTheProperty("Hii"));
            Assert.Contains("Exception from overloaded setter", exception.Message);
        }

        [Fact(DisplayName = Prefix + nameof(PropertyOverrides_Interfaces))]
        public void PropertyOverrides_Interfaces()
        {
            InterfaceWithProperties obj = new InterfaceWithProperties();
            UsesInterfaceWithProperties interact = new UsesInterfaceWithProperties(obj);

            Assert.Equal("READ_ONLY_STRING", interact.JustRead());
            Assert.Equal("Hello!?", interact.WriteAndRead("Hello"));
        }

        [Fact(DisplayName = Prefix + nameof(InterfaceBuilder), Skip = "There is no fluent API for C#")]
        public void InterfaceBuilder()
        {
            throw new NotImplementedException();
        }


        [Fact(DisplayName = Prefix + nameof(SyncOverrides_SyncOverrides))]
        public void SyncOverrides_SyncOverrides()
        {
            SyncOverrides obj = new SyncOverrides();
            Assert.Equal((double) 10 * 5, obj.CallerIsMethod());

            // affect the result
            obj.Multiplier = 5;
            Assert.Equal((double) 10 * 5 * 5, obj.CallerIsMethod());

            // verify callbacks are invoked from a property
            Assert.Equal((double) 10 * 5 * 5, obj.CallerIsProperty);

            // and from an async method
            obj.Multiplier = 3;
            Assert.Equal((double) 10 * 5 * 3, obj.CallerIsAsync());
        }

        [Fact(DisplayName = Prefix + nameof(SyncOverrides_CallsSuper))]
        public void SyncOverrides_CallsSuper()
        {
            SyncOverrides obj = new SyncOverrides();
            Assert.Equal((double) 10 * 5, obj.CallerIsProperty);

            obj.ReturnSuper = true; // js code returns n * 2
            Assert.Equal((double) 10 * 2, obj.CallerIsProperty);
        }

        [Fact(DisplayName = Prefix + nameof(SyncOverrides_CallsDoubleAsyncMethodFails))]
        public void SyncOverrides_CallsDoubleAsyncMethodFails()
        {
            SyncOverrides obj = new SyncOverrides();
            obj.CallAsync = true;

            Assert.Throws<JsiiException>(() => obj.CallerIsMethod());
        }

        [Fact(DisplayName = Prefix + nameof(SyncOverrides_CallsDoubleAsyncPropertyGetterFails))]
        public void SyncOverrides_CallsDoubleAsyncPropertyGetterFails()
        {
            SyncOverrides obj = new SyncOverrides();
            obj.CallAsync = true;

            Assert.Throws<JsiiException>(() => obj.CallerIsProperty);
        }

        [Fact(DisplayName = Prefix + nameof(SyncOverrides_CallsDoubleAsyncPropertySetterFails))]
        public void SyncOverrides_CallsDoubleAsyncPropertySetterFails()
        {
            SyncOverrides obj = new SyncOverrides();
            obj.CallAsync = true;

            Assert.Throws<JsiiException>(() => obj.CallerIsProperty = 12);
        }

        [Fact(DisplayName = Prefix + nameof(TestInterfaces))]
        public void TestInterfaces()
        {
            IIFriendly friendly;
            IIFriendlier friendlier;
            IIRandomNumberGenerator randomNumberGenerator;
            IIFriendlyRandomGenerator friendlyRandomGenerator;

            Add add = new Add(new Number(10), new Number(20));
            friendly = add;
            // friendlier = add // <-- shouldn't compile since Add implements IFriendly
            Assert.Equal("Hello, I am a binary operation. What's your name?", friendly.Hello());

            Multiply multiply = new Multiply(new Number(10), new Number(30));
            friendly = multiply;
            friendlier = multiply;
            randomNumberGenerator = multiply;
            // friendlyRandomGenerator = multiply; // <-- shouldn't compile
            Assert.Equal("Hello, I am a binary operation. What's your name?", friendly.Hello());
            Assert.Equal("Goodbye from Multiply!", friendlier.Goodbye());
            Assert.Equal((double) 89, randomNumberGenerator.Next());

            friendlyRandomGenerator = new DoubleTrouble();
            Assert.Equal("world", friendlyRandomGenerator.Hello());
            Assert.Equal((double) 12, friendlyRandomGenerator.Next());

            Polymorphism poly = new Polymorphism();
            Assert.Equal("oh, Hello, I am a binary operation. What's your name?", poly.SayHello(friendly));
            Assert.Equal("oh, world", poly.SayHello(friendlyRandomGenerator));
            Assert.Equal("oh, SubclassNativeFriendlyRandom", poly.SayHello(new SubclassNativeFriendlyRandom()));
            Assert.Equal("oh, I am a native!", poly.SayHello(new PureNativeFriendlyRandom()));
        }

        /**
         * This test verifies that native objects passed to jsii code as interfaces will remain "stable"
         * across invocation. For native objects that derive from JsiiObject, that's natural, because the objref
         * is stored at the JsiiObject level. But for "pure" native objects, which are not part of the JsiiObject
         * hierarchy, there's some magic going on: when the pure object is first passed to jsii, an empty javascript
         * object is created for it (extends Object.prototype) and any native method overrides are assigned (like any
         * other jsii object). The resulting objref is stored at the engine level (in "objects").
         *
         * We verify two directions:
         * 1. objref => obj: when .getGenerator() is called, we get back an objref and we assert that it is the *same*
         *    as the one we originally passed.
         * 2. obj => objref: when we call .isSameGenerator(x) we pass the pure native object back to jsii and we expect
         *    that a new object is not created again.
         */
        [Fact(DisplayName = Prefix + nameof(TestNativeObjectsWithInterfaces))]
        public void TestNativeObjectsWithInterfaces()
        {
            // create a pure and native object, not part of the jsii hierarchy, only implements a jsii interface
            PureNativeFriendlyRandom pureNative = new PureNativeFriendlyRandom();
            SubclassNativeFriendlyRandom subclassedNative = new SubclassNativeFriendlyRandom();

            NumberGenerator generatorBoundToPSubclassedObject = new NumberGenerator(subclassedNative);
            Assert.Same(subclassedNative, generatorBoundToPSubclassedObject.Generator);
            generatorBoundToPSubclassedObject.IsSameGenerator(subclassedNative);
            Assert.Equal((double) 10000, generatorBoundToPSubclassedObject.NextTimes100());

            // when we invoke nextTimes100 again, it will use the objref and call into the same object.
            Assert.Equal((double) 20000, generatorBoundToPSubclassedObject.NextTimes100());

            NumberGenerator generatorBoundToPureNative = new NumberGenerator(pureNative);
            Assert.Same(pureNative, generatorBoundToPureNative.Generator);
            generatorBoundToPureNative.IsSameGenerator(pureNative);
            Assert.Equal((double) 100000, generatorBoundToPureNative.NextTimes100());
            Assert.Equal((double) 200000, generatorBoundToPureNative.NextTimes100());
        }

        [Fact(DisplayName = Prefix + nameof(TestLiteralInterface))]
        public void TestLiteralInterface()
        {
            JSObjectLiteralForInterface obj = new JSObjectLiteralForInterface();
            IIFriendly friendly = obj.GiveMeFriendly();
            Assert.Equal("I am literally friendly!", friendly.Hello());

            IIFriendlyRandomGenerator gen = obj.GiveMeFriendlyGenerator();
            Assert.Equal("giveMeFriendlyGenerator", gen.Hello());
            Assert.Equal((double) 42, gen.Next());
        }

        [Fact(DisplayName = Prefix + nameof(TestInterfaceParameter))]
        public void TestInterfaceParameter()
        {
            var obj = new JSObjectLiteralForInterface();
            var friendly = obj.GiveMeFriendly();
            Assert.Equal("I am literally friendly!", friendly.Hello());

            var greetingAugmenter = new GreetingAugmenter();
            var betterGreeting = greetingAugmenter.BetterGreeting(friendly);
            Assert.Equal("I am literally friendly! Let me buy you a drink!", betterGreeting);
        }

        [Fact(DisplayName = Prefix + nameof(Structs_StepBuilders), Skip = "There is no fluent API for C#")]
        public void Structs_StepBuilders()
        {
            throw new NotImplementedException();
        }

        [Fact(DisplayName = Prefix + nameof(Structs_BuildersContainNullChecks), Skip = "There is no fluent API for C#")]
        public void Structs_BuildersContainNullChecks()
        {
            throw new NotImplementedException();
        }

        [Fact(DisplayName = Prefix + nameof(Structs_SerializeToJsii))]
        public void Structs_SerializeToJsii()
        {
            MyFirstStruct firstStruct = new MyFirstStruct
            {
                Astring = "FirstString",
                Anumber = 999,
                FirstOptional = new[] {"First", "Optional"}
            };

            DoubleTrouble doubleTrouble = new DoubleTrouble();

            DerivedStruct derivedStruct = new DerivedStruct
            {
                NonPrimitive = doubleTrouble,
                Bool = false,
                AnotherRequired = DateTime.Now,
                Astring = "String",
                Anumber = 1234,
                FirstOptional = new[] {"one", "two"}
            };

            GiveMeStructs gms = new GiveMeStructs();
            Assert.Equal(999, gms.ReadFirstNumber(firstStruct));
            Assert.Equal(1234, gms.ReadFirstNumber(derivedStruct)); // since derived inherits from first
            Assert.Same(doubleTrouble, gms.ReadDerivedNonPrimitive(derivedStruct));

            IStructWithOnlyOptionals literal = gms.StructLiteral;
            Assert.Equal("optional1FromStructLiteral", literal.Optional1);
            Assert.False(literal.Optional3);
            Assert.Null(literal.Optional2);
        }

        [Fact(DisplayName = Prefix + nameof(StaticsTest))]
        public void StaticsTest()
        {
            Assert.Equal("hello ,Yoyo!", Statics.StaticMethod("Yoyo"));
            Assert.Equal("default", Statics.Instance.Value);

            Statics newStatics = new Statics("new value");
            Statics.Instance = newStatics;
            Assert.Same(Statics.Instance, newStatics);
            Assert.Equal("new value", Statics.Instance.Value);

            Assert.Equal(100, Statics.NonConstStatic);
        }

        [Fact(DisplayName = Prefix + nameof(Consts))]
        public void Consts()
        {
            Assert.Equal("hello", Statics.Foo);
            DoubleTrouble obj = Statics.ConstObj;
            Assert.Equal("world", obj.Hello());
            Assert.Equal(1234, Statics.BAR);
            Assert.Equal("world", Statics.ZooBar["hello"]);
        }

        [Fact(DisplayName = Prefix + nameof(ReservedKeywordsAreSlugifiedInMethodNames), Skip = "TODO")]
        public void ReservedKeywordsAreSlugifiedInMethodNames()
        {
            throw new NotImplementedException();
        }

        [Fact(DisplayName = Prefix + nameof(NodeStandardLibrary))]
        public void NodeStandardLibrary()
        {
            NodeStandardLibrary obj = new NodeStandardLibrary();
            Assert.Equal("Hello, resource!", obj.FsReadFile());
            Assert.Equal("Hello, resource! SYNC!", obj.FsReadFileSync());
            Assert.True(obj.OsPlatform.Length > 0);
            Assert.Equal("6a2da20943931e9834fc12cfe5bb47bbd9ae43489a30726962b576f4e3993e50",
                obj.CryptoSha256());
        }

        [Fact(DisplayName = Prefix + nameof(ReturnAbstract))]
        public void ReturnAbstract()
        {
            var obj = new AbstractClassReturner();
            var obj2 = obj.GiveMeAbstract();

            Assert.Equal("Hello, John!!", obj2.AbstractMethod("John"));
            Assert.Equal("propFromInterfaceValue", obj2.PropFromInterface);
            Assert.Equal(42, obj2.NonAbstractMethod());

            var iface = obj.GiveMeInterface();
            Assert.Equal("propFromInterfaceValue", iface.PropFromInterface);

            Assert.Equal("hello-abstract-property", obj.ReturnAbstractFromProperty.AbstractProperty);
        }

        [Fact(DisplayName = Prefix + nameof(TestClassWithPrivateConstructorAndAutomaticProperties))]
        public void TestClassWithPrivateConstructorAndAutomaticProperties()
        {
            var obj = ClassWithPrivateConstructorAndAutomaticProperties.Create("Hello", "Bye");
            Assert.Equal("Bye", obj.ReadWriteString);
            obj.ReadWriteString = "Hello";

            Assert.Equal("Hello", obj.ReadOnlyString);
        }

        [Fact(DisplayName = Prefix + nameof(TestReturnInterfaceFromOverride))]
        public void TestReturnInterfaceFromOverride()
        {
            var n = 1337;
            var obj = new OverrideReturnsObject();
            var arg = new NumberReturner(n);
            Assert.Equal(4 * n, obj.Test(arg));
        }

        [Fact(DisplayName = Prefix + nameof(NullShouldBeTreatedAsUndefined))]
        public void NullShouldBeTreatedAsUndefined()
        {
            // ctor
            var obj = new NullShouldBeTreatedAsUndefined("param1", null);

            // method argument
            obj.GiveMeUndefined(null);

            // inside object
            obj.GiveMeUndefinedInsideAnObject(new NullShouldBeTreatedAsUndefinedData
            {
                ThisShouldBeUndefined = null,
                ArrayWithThreeElementsAndUndefinedAsSecondArgument = new[] {"hello", null, "world"}
            });

            // property
            obj.ChangeMeToUndefined = null;
            obj.VerifyPropertyIsUndefined();
        }

        [Fact(DisplayName = Prefix + nameof(JsiiAgent))]
        public void JsiiAgent()
        {
            Assert.Equal("DotNet/" + Environment.Version.ToString(), JsiiAgent_.JsiiAgent);
        }

        [Fact(DisplayName = Prefix + nameof(ReceiveInstanceOfPrivateClass))]
        public void ReceiveInstanceOfPrivateClass()
        {
            Assert.True(new ReturnsPrivateImplementationOfInterface().PrivateImplementation.Success);
        }

        [Fact(DisplayName = Prefix + nameof(ObjRefsAreLabelledUsingWithTheMostCorrectType))]
        public void ObjRefsAreLabelledUsingWithTheMostCorrectType()
        {
            var classRef = Constructors.MakeClass();
            var ifaceRef = Constructors.MakeInterface();

            Assert.Equal(typeof(InbetweenClass), classRef.GetType());
            Assert.NotEqual(typeof(InbetweenClass), ifaceRef.GetType());
        }

        [Fact(DisplayName = Prefix + nameof(EraseUnsetDataValues))]
        public void EraseUnsetDataValues()
        {
            var opts = new EraseUndefinedHashValuesOptions {
                Option1 = "option1"
            };

            Assert.True(EraseUndefinedHashValues.DoesKeyExist(opts, "option1"));
            Assert.False(EraseUndefinedHashValues.DoesKeyExist(opts, "option2"));

            Assert.Equal(new Dictionary<string, object> { ["prop2"] = "value2" }, EraseUndefinedHashValues.Prop1IsNull());
            Assert.Equal(new Dictionary<string, object> { [ "prop1"] = "value1" }, EraseUndefinedHashValues.Prop2IsUndefined());
        }

        [Fact(DisplayName = Prefix + nameof(ObjectIdDoesNotGetReallocatedWhenTheConstructorPassesThisOut), Skip = "Currently broken")]
        public void ObjectIdDoesNotGetReallocatedWhenTheConstructorPassesThisOut()
        {
            var reflector = new PartiallyInitializedThisConsumerImpl();
            var obj = new ConstructorPassesThisOut(reflector);

            Assert.NotNull(obj);
        }
        
        [Fact(DisplayName = Prefix + nameof(CorrectlyReturnsFromVoidCallback))]
        public void CorrectlyReturnsFromVoidCallback()
        {
            var voidCallback = new VoidCallbackImpl();
            voidCallback.CallMe();
            
            Assert.True(voidCallback.MethodWasCalled);
        }

        class VoidCallbackImpl : VoidCallback
        {
            protected override void OverrideMe()
            {
                // Do nothing!
            }
        }
        
        class PartiallyInitializedThisConsumerImpl : PartiallyInitializedThisConsumer
        {
            public override String ConsumePartiallyInitializedThis(ConstructorPassesThisOut obj, DateTime dt, AllTypesEnum ev)
            {
                Assert.NotNull(obj);
                Assert.Equal(new DateTime(0), dt);
                Assert.Equal(AllTypesEnum.THIS_IS_GREAT, ev);

                return "OK";
            }
        }
        class NumberReturner : DeputyBase, IIReturnsNumber
        {
            public NumberReturner(double number)
            {
                NumberProp = new Number(number);
            }

            [JsiiProperty(name: "numberProp", typeJson: "{\"fqn\":\"@scope/jsii-calc-lib.Number\"}", isOverride: true)]
            public Number NumberProp { get; }

            [JsiiMethod(name: "obtainNumber", returnsJson: "{\"type\":{\"fqn\":\"@scope/jsii-calc-lib.IDoublable\"}}", isOverride: true)]
            public IIDoublable ObtainNumber()
            {
                return new Doublable(this.NumberProp);
            }

            class Doublable : DeputyBase, IIDoublable
            {
                public Doublable(Number number)
                {
                    this.DoubleValue = number.DoubleValue;
                }

                [JsiiProperty(name: "doubleValue", typeJson: "{\"primitive\":\"number\"}", isOverride: true)]
                public Double DoubleValue { get; }
            }
        }

        class MulTen : Multiply
        {
            public MulTen(int value)
                : base(new Number(value), new Number(10))
            {
            }
        }

        class AddTen : Add
        {
            public AddTen(int value)
                : base(new Number(value), new Number(10))
            {
            }
        }

        class OverrideAsyncMethods : AsyncVirtualMethods
        {
            public override double OverrideMe(double mult)
            {
                return Foo() * 2;
            }

            public int Foo()
            {
                return 2222;
            }
        }

        class OverrideAsyncMethodsByBaseClass : OverrideAsyncMethods
        {
        }

        class OverrideCallsSuper : AsyncVirtualMethods
        {
            public override double OverrideMe(double mult)
            {
                double superRet = base.OverrideMe(mult);
                return ((int) superRet) * 10 + 1;
            }
        }

        class TwoOverrides : AsyncVirtualMethods
        {
            public override double OverrideMe(double mult)
            {
                return 666;
            }

            public override double OverrideMeToo()
            {
                return 10;
            }
        }

        class SyncOverrides : SyncVirtualMethods
        {
            public override double VirtualMethod(double n)
            {
                if (ReturnSuper)
                {
                    return base.VirtualMethod(n);
                }

                if (CallAsync)
                {
                    OverrideAsyncMethods obj = new OverrideAsyncMethods();
                    return obj.CallMe();
                }

                return 5 * ((int) n) * Multiplier;
            }

            public int Multiplier { get; set; } = 1;

            public bool ReturnSuper { get; set; } = false;

            public bool CallAsync { get; set; } = false;

            public override string TheProperty
            {
                get => "I am an override!";
                set => AnotherTheProperty = value;
            }

            public string AnotherTheProperty { get; set; }
        }

        class PureNativeFriendlyRandom : DeputyBase, IIFriendlyRandomGenerator
        {
            int _nextNumber = 1000;

            [JsiiMethod(name: "next", returnsJson: "{\"type\":{\"primitive\":\"number\"}}", isOverride: true)]
            public double Next()
            {
                int n = _nextNumber;
                _nextNumber += 1000;
                return n;
            }

            [JsiiMethod(name: "hello", returnsJson: "{\"type\":{\"primitive\":\"string\"}}", isOverride: true)]
            public string Hello()
            {
                return "I am a native!";
            }
        }

        class SubclassNativeFriendlyRandom : Number, IIFriendly, IIRandomNumberGenerator
        {
            int _nextNumber;

            public SubclassNativeFriendlyRandom()
                : base(908)
            {
                _nextNumber = 100;
            }

            [JsiiMethod(name: "hello", returnsJson: "{\"type\":{\"primitive\":\"string\"}}", isOverride: true)]
            public string Hello()
            {
                return "SubclassNativeFriendlyRandom";
            }

            [JsiiMethod(name: "next", returnsJson: "{\"type\":{\"primitive\":\"number\"}}", isOverride: true)]
            public double Next()
            {
                int next = _nextNumber;
                _nextNumber += 100;
                return next;
            }
        }
    }
}<|MERGE_RESOLUTION|>--- conflicted
+++ resolved
@@ -260,15 +260,9 @@
 
             calc.Add(9);
             calc.Pow(3);
-<<<<<<< HEAD
-            Assert.Equal(CompositeOperation.CompositionStringStyle.Normal, calc.StringStyle);
-            calc.StringStyle = CompositeOperation.CompositionStringStyle.Decorated;
-            Assert.Equal(CompositeOperation.CompositionStringStyle.Decorated, calc.StringStyle);
-=======
-            Assert.Equal(CompositionStringStyle.NORMAL, calc.StringStyle);
-            calc.StringStyle = CompositionStringStyle.DECORATED;
-            Assert.Equal(CompositionStringStyle.DECORATED, calc.StringStyle);
->>>>>>> c88080de
+            Assert.Equal(CompositeOperation.CompositionStringStyle.NORMAL, calc.StringStyle);
+            calc.StringStyle = CompositeOperation.CompositionStringStyle.DECORATED;
+            Assert.Equal(CompositeOperation.CompositionStringStyle.DECORATED, calc.StringStyle);
             Assert.Equal("<<[[{{(((1 * (0 + 9)) * (0 + 9)) * (0 + 9))}}]]>>", calc.ToString());
         }
 
